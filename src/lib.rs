<<<<<<< HEAD
#![cfg_attr(all(not(feature = "std"), not(test)), no_std)]
=======
#![no_std]
>>>>>>> d7b8252b
#![cfg_attr(not(cpuid_available), allow(dead_code))]

//! ```
//! extern crate cupid;
//!
//! fn main() {
//!     let information = cupid::master();
//!     println!("{:#?}", information);
//!     if let Some(information) = information {
//!         if information.sse4_2() {
//!              println!("SSE 4.2 Available");
//!         }
//!     }
//! }
//! ```

<<<<<<< HEAD
#[cfg(all(not(feature = "std"), not(test)))]
use core::{fmt, slice, str, ops::Deref};

#[cfg(any(feature = "std", test))]
use std::{fmt, slice, str, ops::Deref};
=======
use core::{fmt, slice, str};
use core::ops::Deref;
>>>>>>> d7b8252b

#[repr(u32)]
enum RequestType {
    BasicInformation                  = 0x00000000,
    VersionInformation                = 0x00000001,
    ThermalPowerManagementInformation = 0x00000006,
    StructuredExtendedInformation     = 0x00000007,
    ExtendedTopologyEnumeration       = 0x0000000B,
    ProcessorExtendedState            = 0x0000000D,
    ExtendedFunctionInformation       = 0x80000000,
    ExtendedProcessorSignature        = 0x80000001,
    BrandString1                      = 0x80000002,
    BrandString2                      = 0x80000003,
    BrandString3                      = 0x80000004,
    // reserved                       = 0x80000005,
    CacheLine                         = 0x80000006,
    TimeStampCounter                  = 0x80000007,
    PhysicalAddressSize               = 0x80000008,
}

fn cpuid(code: RequestType) -> (u32, u32, u32, u32) {
    cpuid_ext(code, 0x00000000)
}

#[cfg(engine_std)]
fn cpuid_ext(code: RequestType, code2: u32) -> (u32, u32, u32, u32) {
<<<<<<< HEAD
    #[cfg(all(target_arch = "x86_64", any(feature = "std", test)))]
    use std::arch::x86_64::__cpuid_count;
    #[cfg(all(target_arch = "x86", any(feature = "std", test)))]
    use std::arch::x86::__cpuid_count;
    #[cfg(all(target_arch = "x86_64", all(not(feature = "std"), not(test))))]
    use core::arch::x86_64::__cpuid_count;
    #[cfg(all(target_arch = "x86", all(not(feature = "std"), not(test))))]
=======
    #[cfg(target_arch = "x86_64")]
    use core::arch::x86_64::__cpuid_count;
    #[cfg(target_arch = "x86")]
>>>>>>> d7b8252b
    use core::arch::x86::__cpuid_count;

    let r = unsafe { __cpuid_count(code as u32, code2) };
    (r.eax, r.ebx, r.ecx, r.edx)
}

#[cfg(engine_c)]
fn cpuid_ext(code: RequestType, code2: u32) -> (u32, u32, u32, u32) {
    extern {
        // This function name encodes an ABI compatibility
        // version. When we release a new major version of the
        // crate, this should be bumped to allow co-existing
        // installations. If we need to change this interface,
        // we should likely bump this version as well!
        fn __cupid_cpuid_shim_0_6(code: u32, code2: u32, output: *mut u32);
    }

    let mut ret = [0; 4];

    unsafe {
        __cupid_cpuid_shim_0_6(code as u32, code2, ret.as_mut_ptr());
    }

    (ret[0], ret[1], ret[2], ret[3])
}

#[cfg(not(cpuid_available))]
fn cpuid_ext(_code: RequestType, _code2: u32) -> (u32, u32, u32, u32) {
    unreachable!();
}

/// The main entrypoint to the CPU information
pub fn master() -> Option<Master> {
    #[cfg(cpuid_available)] {
        Some(Master::new())
    }
    #[cfg(not(cpuid_available))] {
        None
    }
}

// This matches the Intel Architecture guide, with bits 31 -> 0.
// The bit positions are inclusive.
fn bits_of(val: u32, start_bit: u8, end_bit: u8) -> u32 {
    let mut silly = 0;

    for _ in start_bit..end_bit+1 {
        silly <<= 1;
        silly |= 1;
    }

    (val >> start_bit) & silly
}

fn as_bytes(v: &u32) -> &[u8] {
    let start = v as *const u32 as *const u8;
    // TODO: use u32::BYTES
    unsafe { slice::from_raw_parts(start, 4) }
}

macro_rules! bit {
    ($reg:ident, {$($idx:expr => $name:ident),+}) => {
        $(pub fn $name(self) -> bool {
            ((self.$reg >> $idx) & 1) != 0
        })+
    }
}

macro_rules! dump {
    ($me:expr, $f: expr, $sname:expr, {$($name:ident),+}) => {
        $f.debug_struct($sname)
            $(.field(stringify!($name), &$me.$name()))+
            .finish()
    }
}

macro_rules! delegate_flag {
    ($item:ident, {$($name:ident),+}) => {
        $(pub fn $name(&self) -> bool {
            self.$item.map(|i| i.$name()).unwrap_or(false)
        })+
    }
}

macro_rules! master_attr_reader {
    ($name:ident, $kind:ty) => {
        pub fn $name(&self) -> Option<&$kind> {
            self.$name.as_ref()
        }
    }
}

#[derive(Copy, Clone)]
pub struct VersionInformation {
    eax: u32,
    ebx: u32,
    ecx: u32,
    edx: u32,
}

impl VersionInformation {
    fn new() -> VersionInformation {
        let (a, b, c, d) = cpuid(RequestType::VersionInformation);
        VersionInformation { eax: a, ebx: b, ecx: c, edx: d }
    }

    pub fn family_id(self) -> u32 {
        let family_id = bits_of(self.eax, 8, 11);
        let extended_family_id = bits_of(self.eax, 20, 27);

        if family_id != 0x0F {
            family_id
        } else {
            extended_family_id + family_id
        }
    }

    pub fn model_id(self) -> u32 {
        let family_id = self.family_id();
        let model_id = bits_of(self.eax, 4, 7);
        let extended_model_id = bits_of(self.eax, 16, 19);

        if family_id == 0x06 || family_id == 0x0F {
            (extended_model_id << 4) + model_id
        } else {
            model_id
        }
    }

    pub fn stepping(self) -> u32 {
        bits_of(self.eax, 0, 3)
    }

    fn processor_signature(self) -> u32 {
        self.eax
    }

    /// Maximum number of addressable IDs for logical processors in this physical package.
    ///
    /// The number of unique initial APIC IDs reserved for addressing different logical processors in a physical package.
    /// This field is only valid if `VersionInformation::htt()` is true.
    pub fn max_logical_processor_ids(self) -> Option<u8> {
        if self.htt() {
            Some((self.ebx >> 16) as u8)
        } else {
            None
        }
    }

    /// This number is assigned to the local APIC on the processor during power up.
    ///
    /// This field was introduced in the Pentium 4 processor.
    ///
    /// ### Notes
    ///
    /// Unless the program is constrained to run on a single
    /// processor, multiple consecutive calls to this function can
    /// return different values.
    pub fn local_logical_processor_id(self) -> u8 {
        (self.ebx >> 24) as u8
    }

    pub fn brand_string(self) -> Option<&'static str> {
        let brand_index = bits_of(self.ebx, 0, 7);
        let processor_signature = self.processor_signature();

        match brand_index {
            0x00 => None,
            0x01 => Some("Intel(R) Celeron(R)"),
            0x02 => Some("Intel(R) Pentium(R) III"),
            0x03 => {
                if processor_signature == 0x06B1 {
                    Some("Intel(R) Celeron(R)")
                } else {
                    Some("Intel(R) Pentium(R) III Xeon(R)")
                }
            },
            0x04 => Some("Intel(R) Pentium(R) III"),
            0x06 => Some("Mobile Intel(R) Pentium(R) III-M"),
            0x07 => Some("Mobile Intel(R) Celeron(R)"),
            0x08 => Some("Intel(R) Pentium(R) 4"),
            0x09 => Some("Intel(R) Pentium(R) 4"),
            0x0A => Some("Intel(R) Celeron(R)"),
            0x0B => {
                if processor_signature == 0x0F13 {
                    Some("Intel(R) Xeon(R) MP")
                } else {
                    Some("Intel(R) Xeon(R)")
                }
            },
            0x0C => Some("Intel(R) Xeon(R) MP"),
            0x0E => {
                if processor_signature == 0x0F13 {
                    Some("Intel(R) Xeon(R)")
                } else {
                    Some("Mobile Intel(R) Pentium(R) 4-M")
                }
            },
            0x0F => Some("Mobile Intel(R) Celeron(R)"),
            0x11 => Some("Mobile Genuine Intel(R)"),
            0x12 => Some("Intel(R) Celeron(R) M"),
            0x13 => Some("Mobile Intel(R) Celeron(R)"),
            0x14 => Some("Intel(R) Celeron(R)"),
            0x15 => Some("Mobile Genuine Intel(R)"),
            0x16 => Some("Intel(R) Pentium(R) M"),
            0x17 => Some("Mobile Intel(R) Celeron(R)"),
            _ => None,
        }
    }

    bit!(ecx, {
         0 => sse3,
         1 => pclmulqdq,
         2 => dtes64,
         3 => monitor,
         4 => ds_cpl,
         5 => vmx,
         6 => smx,
         7 => eist,
         8 => tm2,
         9 => ssse3,
        10 => cnxt_id,
        11 => sdbg,
        12 => fma,
        13 => cmpxchg16b,
        14 => xtpr_update_control,
        15 => pdcm,
        // 16 - reserved
        17 => pcid,
        18 => dca,
        19 => sse4_1,
        20 => sse4_2,
        21 => x2apic,
        22 => movbe,
        23 => popcnt,
        24 => tsc_deadline,
        25 => aesni,
        26 => xsave,
        27 => osxsave,
        28 => avx,
        29 => f16c,
        30 => rdrand
        // 31 - unused
    });

    bit!(edx, {
        0 => fpu,
        1 => vme,
        2 => de,
        3 => pse,
        4 => tsc,
        5 => msr,
        6 => pae,
        7 => mce,
        8 => cx8,
        9 => apic,
        // 10 - reserved
        11 => sep,
        12 => mtrr,
        13 => pge,
        14 => mca,
        15 => cmov,
        16 => pat,
        17 => pse_36,
        18 => psn,
        19 => clfsh,
        // 20 - reserved
        21 => ds,
        22 => acpi,
        23 => mmx,
        24 => fxsr,
        25 => sse,
        26 => sse2,
        27 => ss,
        28 => htt,
        29 => tm,
        // 30 -reserved
        31 => pbe
    });
}

impl fmt::Debug for VersionInformation {
    fn fmt(&self, f: &mut fmt::Formatter) -> fmt::Result {
        dump!(self, f, "VersionInformation", {
            family_id,
            model_id,
            stepping,
            max_logical_processor_ids,
            local_logical_processor_id,
            brand_string,
            sse3,
            pclmulqdq,
            dtes64,
            monitor,
            ds_cpl,
            vmx,
            smx,
            eist,
            tm2,
            ssse3,
            cnxt_id,
            sdbg,
            fma,
            cmpxchg16b,
            xtpr_update_control,
            pdcm,
            pcid,
            dca,
            sse4_1,
            sse4_2,
            x2apic,
            movbe,
            popcnt,
            tsc_deadline,
            aesni,
            xsave,
            osxsave,
            avx,
            f16c,
            rdrand,
            fpu,
            vme,
            de,
            pse,
            tsc,
            msr,
            pae,
            mce,
            cx8,
            apic,
            sep,
            mtrr,
            pge,
            mca,
            cmov,
            pat,
            pse_36,
            psn,
            clfsh,
            ds,
            acpi,
            mmx,
            fxsr,
            sse,
            sse2,
            ss,
            htt,
            tm,
            pbe
        })
    }
}

#[derive(Copy,Clone)]
pub struct ExtendedProcessorSignature {
    ecx: u32,
    edx: u32,
}

impl ExtendedProcessorSignature {
    fn new() -> ExtendedProcessorSignature {
        let (_, _, c, d) = cpuid(RequestType::ExtendedProcessorSignature);
        ExtendedProcessorSignature { ecx: c, edx: d }
    }

    bit!(ecx, {
        0 => lahf_sahf_in_64_bit,
        // 1-4 reserved
        5 => lzcnt,  // implies Advanced Bit Manipulation (ABM) on AMD
        6 => sse4a, // AMD only
        // 7 reserved
        8 => prefetchw,
        // 9-20 reserved
        21 => tbm // AMD only
        // 22-31 reserved
    });

    bit!(edx, {
        // 0-10 reserved
        11 => syscall_sysret_in_64_bit,
        // 12-19 reserved
        20 => execute_disable,
        // 21-25 reserved
        26 => gigabyte_pages,
        27 => rdtscp_and_ia32_tsc_aux,
        // 28 reserved
        29 => intel_64_bit_architecture
        // 30-31 reserved
    });
}

impl fmt::Debug for ExtendedProcessorSignature {
    fn fmt(&self, f: &mut fmt::Formatter) -> fmt::Result {
        dump!(self, f, "ExtendedProcessorSignature", {
            lahf_sahf_in_64_bit,
            lzcnt,
            prefetchw,
            tbm,
            sse4a,
            syscall_sysret_in_64_bit,
            execute_disable,
            gigabyte_pages,
            rdtscp_and_ia32_tsc_aux,
            intel_64_bit_architecture
        })
    }
}

// 3 calls of 4 registers of 4 bytes
const BRAND_STRING_LENGTH: usize = 3 * 4 * 4;

pub struct BrandString {
    bytes: [u8; BRAND_STRING_LENGTH],
}

impl BrandString {
    fn new() -> BrandString {
        fn append_bytes(a: RequestType, bytes: &mut [u8]) {
            let (a, b, c, d) = cpuid(a);

            let result_bytes =
                as_bytes(&a).iter()
                .chain(as_bytes(&b).iter())
                .chain(as_bytes(&c).iter())
                .chain(as_bytes(&d).iter());

            for (output, input) in bytes.iter_mut().zip(result_bytes) {
                *output = *input
            }
        }

        let mut brand_string = BrandString { bytes: [0; BRAND_STRING_LENGTH] };
        append_bytes(RequestType::BrandString1, &mut brand_string.bytes[0..]);
        append_bytes(RequestType::BrandString2, &mut brand_string.bytes[16..]);
        append_bytes(RequestType::BrandString3, &mut brand_string.bytes[32..]);
        brand_string
    }
}

impl Clone for BrandString {
    fn clone(&self) -> Self {
        let mut bytes = [0; BRAND_STRING_LENGTH];
        for (d, s) in bytes.iter_mut().zip(self.bytes.iter()) {
            *d = *s;
        }
        BrandString { bytes: bytes }
    }
}

impl Deref for BrandString {
    type Target = str;

    fn deref(&self) -> &str {
        let nul_terminator = self.bytes.iter().position(|&b| b == 0).unwrap_or(0);
        let mut usable_bytes = &self.bytes[..nul_terminator];

        // We don't have access to `str::trim` in no_std, so write an ASCII-only one
        while let Some((&b, next)) = usable_bytes.split_last() {
            if b == b' ' || b == b'\t' || b == b'\r' || b == b'\n' {
                usable_bytes = next;
            } else {
                break;
            }
        }

        unsafe { str::from_utf8_unchecked(usable_bytes) }
    }
}

impl fmt::Display for BrandString {
    fn fmt(&self, f: &mut fmt::Formatter) -> fmt::Result {
        (self as &str).fmt(f)
    }
}

impl fmt::Debug for BrandString {
    fn fmt(&self, f: &mut fmt::Formatter) -> fmt::Result {
        (self as &str).fmt(f)
    }
}

#[derive(Copy,Clone)]
pub struct ThermalPowerManagementInformation {
    eax: u32,
    ebx: u32,
    ecx: u32,
}

impl ThermalPowerManagementInformation {
    fn new() -> ThermalPowerManagementInformation {
        let (a, b, c, _) = cpuid(RequestType::ThermalPowerManagementInformation);
        ThermalPowerManagementInformation { eax: a, ebx: b, ecx: c }
    }

    bit!(eax, {
        0 => digital_temperature_sensor,
        1 => intel_turbo_boost,
        2 => arat,
        // 3 - reserved
        4 => pln,
        5 => ecmd,
        6 => ptm,
        7 => hwp,
        8 => hwp_notification,
        9 => hwp_activity_window,
        10 => hwp_energy_performance_preference,
        // 12 - reserved
        13 => hdc
    });

    pub fn number_of_interrupt_thresholds(self) -> u32 {
        bits_of(self.ebx, 0, 3)
    }

    bit!(ecx, {
        0 => hardware_coordination_feedback,
        // 1-2 - reserved
        3 => performance_energy_bias
    });
}

impl fmt::Debug for ThermalPowerManagementInformation {
    fn fmt(&self, f: &mut fmt::Formatter) -> fmt::Result {
        dump!(self, f, "ThermalPowerManagementInformation", {
            digital_temperature_sensor,
            intel_turbo_boost,
            arat,
            pln,
            ecmd,
            ptm,
            hwp,
            hwp_notification,
            hwp_activity_window,
            hwp_energy_performance_preference,
            hdc,

            number_of_interrupt_thresholds,

            hardware_coordination_feedback,
            performance_energy_bias
        })
    }
}

#[derive(Copy,Clone)]
pub struct StructuredExtendedInformation {
    ebx: u32,
    ecx: u32,
    edx: u32,
}

impl StructuredExtendedInformation {
    fn new() -> StructuredExtendedInformation {
        let (_, b, c, d) = cpuid(RequestType::StructuredExtendedInformation);
        StructuredExtendedInformation { ebx: b, ecx: c, edx: d }
    }

    bit!(ebx, {
        0 => fsgsbase,
        1 => ia32_tsc_adjust_msr,
        // 2 - reserved
        3 => bmi1,
        4 => hle,
        5 => avx2,
        // 6 - reserved
        7 => smep,
        8 => bmi2,
        9 => enhanced_rep_movsb_stosb,
        10 => invpcid,
        11 => rtm,
        12 => pqm,
        13 => deprecates_fpu_cs_ds,
        // 14 - reserved
        15 => pqe,
        16 => avx512f,
        17 => avx512dq,
        18 => rdseed,
        19 => adx,
        20 => smap,
        21 => avx512_ifma,
        // 22 - reserved
        23 => clflushopt,
        24 => clwb,
        25 => intel_processor_trace,
        26 => avx512pf,
        27 => avx512er,
        28 => avx512cd,
        29 => sha,
        30 => avx512bw,
        31 => avx512vl
    });

    bit!(ecx, {
        0 => prefetchwt1,
        1 => avx512_vbmi,
        2 => umip,
        3 => pku,
        4 => ospke,
        // 5 - reserved
        6 => avx512_vbmi2,
        // 7 - reserved
        8 => gfni,
        9 => vaes,
        10 => vpclmulqdq,
        11 => avx512_vnni,
        12 => avx512_bitalg,
        // 13 - reserved
        14 => avx512_vpopcntdq,
        // 15-16 - reserved
        // 17-22 - TODO
        // 23-29 - reserved
        30 => sgx
        // 31 - reserved
    });

    bit!(edx, {
        // 0-1 - reserved
        2 => avx512_4vnniw,
        3 => avx512_4fmaps
        // 4-31 - reserved
    });
}

impl fmt::Debug for StructuredExtendedInformation {
    fn fmt(&self, f: &mut fmt::Formatter) -> fmt::Result {
        dump!(self, f, "StructuredExtendedInformation", {
            fsgsbase,
            ia32_tsc_adjust_msr,
            bmi1,
            hle,
            avx2,
            smep,
            bmi2,
            enhanced_rep_movsb_stosb,
            invpcid,
            rtm,
            pqm,
            deprecates_fpu_cs_ds,
            pqe,
            avx512f,
            avx512dq,
            rdseed,
            adx,
            smap,
            avx512_ifma,
            clflushopt,
            clwb,
            intel_processor_trace,
            avx512pf,
            avx512er,
            avx512cd,
            sha,
            avx512bw,
            avx512vl,
            prefetchwt1,
            avx512_vbmi,
            umip,
            pku,
            ospke,
            avx512_vbmi2,
            gfni,
            vaes,
            vpclmulqdq,
            avx512_vnni,
            avx512_bitalg,
            avx512_vpopcntdq,
            sgx,
            avx512_4vnniw,
            avx512_4fmaps
        })
    }
}

#[derive(Clone, Default)]
pub struct ExtendedTopologyEnumeration {
    level: u32,
}

impl ExtendedTopologyEnumeration {
    pub fn new() -> ExtendedTopologyEnumeration {
        ExtendedTopologyEnumeration::default()
    }
}

impl Iterator for ExtendedTopologyEnumeration {
    type Item = ExtendedTopologyLeaf;

    fn next(&mut self) -> Option<Self::Item> {
        let leaf = ExtendedTopologyLeaf::new(self.level);

        self.level += 1;

        leaf
    }
}

impl fmt::Debug for ExtendedTopologyEnumeration {
    fn fmt(&self, f: &mut fmt::Formatter) -> fmt::Result {
        f.debug_list().entries(self.clone()).finish()
    }
}

#[repr(u8)]
#[derive(Copy, Clone, Debug, PartialEq)]
pub enum TopologyType {
    Invalid = 0,
    SMT = 1,
    Core = 2,
}

#[derive(Copy, Clone)]
pub struct ExtendedTopologyLeaf {
    eax: u32,
    ebx: u32,
    ecx: u32,
    edx: u32,
}

impl ExtendedTopologyLeaf {
    fn new(level: u32) -> Option<ExtendedTopologyLeaf> {
        let (eax, ebx, ecx, edx) = cpuid_ext(RequestType::ExtendedTopologyEnumeration, level);

        // Leaf 0BH exists if EBX[15:0] is not zero.
        if bits_of(ebx, 0, 15) != 0 {
            Some(ExtendedTopologyLeaf { eax, ebx, ecx, edx })
        } else {
            None
        }
    }

    /// Number of bits to shift right on x2APIC ID to get a unique topology ID of the next level type.
    ///
    /// All logical processors with the same next level ID share current level.
    ///
    /// ### Notes
    ///
    /// Software should use this field (EAX[4:0]) to enumerate processor topology of the system.
    fn shift_right_for_next_apic_id(&self) -> u32 {
        bits_of(self.eax, 0, 4)
    }

    /// Get a unique topology ID of the next level type.
    ///
    /// ### Notes
    ///
    /// Unless the program is constrained to run on a single
    /// processor, multiple consecutive calls to this function can
    /// return different values.
    pub fn next_level_apic_id(&self) -> u32 {
        self.current_logical_processor_id() >> self.shift_right_for_next_apic_id()
    }

    /// Number of logical processors at this level type.
    ///
    /// The number reflects configuration as shipped by Intel.
    ///
    /// ### Notes
    ///
    /// Software must not use EBX[15:0] to enumerate processor topology of the system.
    /// This value in this field (EBX[15:0]) is only intended for display/diagnostic purposes.
    /// The actual number of logical processors available to BIOS/OS/Applications
    /// may be different from the value of EBX[15:0],
    /// depending on software and platform hardware configurations.
    pub fn logical_processor_count(&self) -> u32 {
        bits_of(self.ebx, 0, 15)
    }

    /// Level number.
    pub fn level_number(&self) -> u8 {
        self.ecx as u8
    }

    /// Level type
    pub fn level_type(&self) -> TopologyType {
        match self.ecx >> 8 {
            0 => TopologyType::Invalid,
            1 => TopologyType::SMT,
            2 => TopologyType::Core,
            _ => unreachable!()
        }
    }

    /// x2APIC ID the current logical processor.
    ///
    /// ### Notes
    ///
    /// Unless the program is constrained to run on a single
    /// processor, multiple consecutive calls to this function can
    /// return different values.
    pub fn current_logical_processor_id(&self) -> u32 {
        self.edx
    }
}

impl fmt::Debug for ExtendedTopologyLeaf {
    fn fmt(&self, f: &mut fmt::Formatter) -> fmt::Result {
        dump!(self, f, "ExtendedTopologyLeaf", {
            level_number,
            level_type,
            logical_processor_count,
            current_logical_processor_id,
            next_level_apic_id
        })
    }
}

#[derive(Copy,Clone)]
pub struct ProcessorExtendedState {
    eax: u32,
    ebx: u32,
    ecx: u32,
}

impl ProcessorExtendedState {
    fn new() -> ProcessorExtendedState {
        let (a, b, c, _) = cpuid(RequestType::ProcessorExtendedState);
        ProcessorExtendedState { eax: a, ebx: b, ecx: c }
    }

    bit!(eax, {
        0 => x87_state,
        1 => sse_state,
        2 => avx_state,
        // 3-4 mpx_state
        // 5-7 avx_512_state
        8 => ia32_xss,
        9 => pkru_state
        // 10-31 - reserved
    });

    pub fn mpx_state(self) -> u32 {
        bits_of(self.eax, 3, 4)
    }

    pub fn avx_512_state(self) -> u32 {
        bits_of(self.eax, 5, 7)
    }

    pub fn maximum_bytes_for_enabled_features(self) -> u32 {
        self.ebx
    }

    pub fn maximum_bytes_for_supported_features(self) -> u32 {
        self.ecx
    }
}

impl fmt::Debug for ProcessorExtendedState {
    fn fmt(&self, f: &mut fmt::Formatter) -> fmt::Result {
        dump!(self, f, "ProcessorExtendedState", {
            x87_state,
            sse_state,
            avx_state,
            mpx_state,
            avx_512_state,
            ia32_xss,
            pkru_state,

            maximum_bytes_for_enabled_features,

            maximum_bytes_for_supported_features
        })
    }
}

#[derive(Copy,Clone)]
pub struct ProcessorExtendedStateSecondary {
    eax: u32,
    ebx: u32,
    ecx: u32,
}

impl ProcessorExtendedStateSecondary {
    fn new() -> ProcessorExtendedStateSecondary {
        let (a, b, c, _) = cpuid_ext(RequestType::ProcessorExtendedState, 0x00000001);
        ProcessorExtendedStateSecondary { eax: a, ebx: b, ecx: c }
    }

    bit!(eax, {
        0 => xsaveopt,
        1 => xsavec_and_xrstor,
        2 => xgetbv_with_ecx_1,
        3 => xsaves_xrstors_and_ia32_xss
        // 4-31 - reserved
    });

    bit!(ecx, {
        // 0-7 - used for XCR0
        8 => pt_state
        // 9 - used for XCR0
        // 10 - 31 - reserved
    });

    pub fn bytes_of_xsave_area_containing_all_states_enabled(self) -> u32 {
        self.ebx
    }
}

impl fmt::Debug for ProcessorExtendedStateSecondary {
    fn fmt(&self, f: &mut fmt::Formatter) -> fmt::Result {
        dump!(self, f, "ProcessorExtendedStateSecondary", {
            xsaveopt,
            xsavec_and_xrstor,
            xgetbv_with_ecx_1,
            xsaves_xrstors_and_ia32_xss,

            bytes_of_xsave_area_containing_all_states_enabled,

            pt_state
        })
    }
}

#[derive(Debug, Copy, Clone)]
pub enum CacheLineAssociativity {
    Disabled,
    DirectMapped,
    TwoWay,
    FourWay,
    EightWay,
    SixteenWay,
    Full,
}

#[derive(Copy, Clone)]
pub struct CacheLine(u32);

impl CacheLine {
    fn new() -> CacheLine {
        let (_, _, c, _) = cpuid(RequestType::CacheLine);
        CacheLine(c)
    }

    pub fn cache_line_size(self) -> u32 {
        bits_of(self.0, 0, 7)
    }

    pub fn l2_associativity(self) -> Option<CacheLineAssociativity> {
        match bits_of(self.0, 12, 15) {
            0x00 => Some(CacheLineAssociativity::Disabled),
            0x01 => Some(CacheLineAssociativity::DirectMapped),
            0x02 => Some(CacheLineAssociativity::TwoWay),
            0x04 => Some(CacheLineAssociativity::FourWay),
            0x06 => Some(CacheLineAssociativity::EightWay),
            0x08 => Some(CacheLineAssociativity::SixteenWay),
            0x0F => Some(CacheLineAssociativity::Full),
            _ => None,
        }
    }

    pub fn cache_size(self) -> u32 {
        bits_of(self.0, 16, 31)
    }
}

impl fmt::Debug for CacheLine {
    fn fmt(&self, f: &mut fmt::Formatter) -> fmt::Result {
        dump!(self, f, "CacheLine", {
            cache_line_size,
            l2_associativity,
            cache_size
        })
    }
}

#[derive(Copy, Clone)]
pub struct TimeStampCounter {
    edx: u32,
}

impl TimeStampCounter {
    fn new() -> TimeStampCounter {
        let (_, _, _, d) = cpuid(RequestType::TimeStampCounter);
        TimeStampCounter { edx: d }
    }

    bit!(edx, {
        // 0-7 - reserved
        8 => invariant_tsc
        // 9-31 - reserved
    });
}

impl fmt::Debug for TimeStampCounter {
    fn fmt(&self, f: &mut fmt::Formatter) -> fmt::Result {
        dump!(self, f, "TimeStampCounter", {
            invariant_tsc
        })
    }
}

#[derive(Copy,Clone)]
pub struct PhysicalAddressSize(u32);

impl PhysicalAddressSize {
    fn new() -> PhysicalAddressSize {
        let (a, _, _, _) = cpuid(RequestType::PhysicalAddressSize);
        PhysicalAddressSize(a)
    }

    pub fn physical_address_bits(self) -> u32 {
        bits_of(self.0, 0, 7)
    }

    pub fn linear_address_bits(self) -> u32 {
        bits_of(self.0, 8, 15)
    }
}

impl fmt::Debug for PhysicalAddressSize {
    fn fmt(&self, f: &mut fmt::Formatter) -> fmt::Result {
        dump!(self, f, "PhysicalAddressSize", {
            physical_address_bits,
            linear_address_bits
        })
    }
}

/// Information about the currently running processor
///
/// Feature flags match the feature mnemonic listed in the Intel
/// Instruction Set Reference. This struct provides a facade for flags
/// so the consumer doesn't need to worry about which particular CPUID
/// leaf provides the information.
///
/// For data beyond simple feature flags, you will need to retrieve
/// the nested struct and call the appropriate methods on it.
#[derive(Debug,Clone)]
pub struct Master {
    // TODO: Rename struct
    version_information: Option<VersionInformation>,
    thermal_power_management_information: Option<ThermalPowerManagementInformation>,
    structured_extended_information: Option<StructuredExtendedInformation>,
    extended_topology_enumeration: Option<ExtendedTopologyEnumeration>,
    processor_extended_state: Option<ProcessorExtendedState>,
    processor_extended_state_secondary: Option<ProcessorExtendedStateSecondary>,
    extended_processor_signature: Option<ExtendedProcessorSignature>,
    brand_string: Option<BrandString>,
    cache_line: Option<CacheLine>,
    time_stamp_counter: Option<TimeStampCounter>,
    physical_address_size: Option<PhysicalAddressSize>,
}

impl Master {
    fn new() -> Master {
        fn when_supported<F, T>(max: u32, kind: RequestType, then: F) -> Option<T>
            where F: FnOnce() -> T
        {
            if max >= kind as u32 {
                Some(then())
            } else {
                None
            }
        }

        let (max_value, _, _, _) = cpuid(RequestType::BasicInformation);

        let vi = when_supported(max_value, RequestType::VersionInformation, || {
            VersionInformation::new()
        });
        let tpm = when_supported(max_value, RequestType::ThermalPowerManagementInformation, || {
            ThermalPowerManagementInformation::new()
        });
        let sei = when_supported(max_value, RequestType::StructuredExtendedInformation, || {
            StructuredExtendedInformation::new()
        });
        let ete = when_supported(max_value, RequestType::ExtendedTopologyEnumeration, || {
            ExtendedTopologyEnumeration::new()
        });
        let pes = when_supported(max_value, RequestType::ProcessorExtendedState, || {
            ProcessorExtendedState::new()
        });
        let pes_2 = when_supported(max_value, RequestType::ProcessorExtendedState, || {
            ProcessorExtendedStateSecondary::new()
        });

        // Extended information

        let (max_value, _, _, _) = cpuid(RequestType::ExtendedFunctionInformation);

        let eps = when_supported(max_value, RequestType::ExtendedProcessorSignature, || {
            ExtendedProcessorSignature::new()
        });
        let brand_string = when_supported(max_value, RequestType::BrandString3, || {
            BrandString::new()
        });
        let cache_line = when_supported(max_value, RequestType::CacheLine, || {
            CacheLine::new()
        });
        let tsc = when_supported(max_value, RequestType::TimeStampCounter, || {
            TimeStampCounter::new()
        });
        let pas = when_supported(max_value, RequestType::PhysicalAddressSize, || {
            PhysicalAddressSize::new()
        });

        Master {
            version_information: vi,
            thermal_power_management_information: tpm,
            structured_extended_information: sei,
            extended_topology_enumeration: ete,
            processor_extended_state: pes,
            processor_extended_state_secondary: pes_2,
            extended_processor_signature: eps,
            brand_string: brand_string,
            cache_line: cache_line,
            time_stamp_counter: tsc,
            physical_address_size: pas,
        }
    }

    master_attr_reader!(version_information, VersionInformation);
    master_attr_reader!(thermal_power_management_information, ThermalPowerManagementInformation);
    master_attr_reader!(structured_extended_information, StructuredExtendedInformation);
    master_attr_reader!(extended_topology_enumeration, ExtendedTopologyEnumeration);
    master_attr_reader!(processor_extended_state, ProcessorExtendedState);
    master_attr_reader!(processor_extended_state_secondary, ProcessorExtendedStateSecondary);
    master_attr_reader!(extended_processor_signature, ExtendedProcessorSignature);
    master_attr_reader!(cache_line, CacheLine);
    master_attr_reader!(time_stamp_counter, TimeStampCounter);
    master_attr_reader!(physical_address_size, PhysicalAddressSize);

    pub fn brand_string(&self) -> Option<&str> {
        self.brand_string.as_ref().map(|bs| bs as &str).or({
            self.version_information.and_then(|vi| vi.brand_string())
        })
    }

    delegate_flag!(version_information, {
        sse3,
        pclmulqdq,
        dtes64,
        monitor,
        ds_cpl,
        vmx,
        smx,
        eist,
        tm2,
        ssse3,
        cnxt_id,
        sdbg,
        fma,
        cmpxchg16b,
        xtpr_update_control,
        pdcm,
        pcid,
        dca,
        sse4_1,
        sse4_2,
        x2apic,
        movbe,
        popcnt,
        tsc_deadline,
        aesni,
        xsave,
        osxsave,
        avx,
        f16c,
        rdrand,
        fpu,
        vme,
        de,
        pse,
        tsc,
        msr,
        pae,
        mce,
        cx8,
        apic,
        sep,
        mtrr,
        pge,
        mca,
        cmov,
        pat,
        pse_36,
        psn,
        clfsh,
        ds,
        acpi,
        mmx,
        fxsr,
        sse,
        sse2,
        ss,
        htt,
        tm,
        pbe
    });

    delegate_flag!(thermal_power_management_information, {
        digital_temperature_sensor,
        intel_turbo_boost,
        arat,
        pln,
        ecmd,
        ptm,
        hwp,
        hwp_notification,
        hwp_activity_window,
        hwp_energy_performance_preference,
        hdc,
        hardware_coordination_feedback,
        performance_energy_bias
    });

    delegate_flag!(structured_extended_information, {
        fsgsbase,
        ia32_tsc_adjust_msr,
        bmi1,
        hle,
        avx2,
        smep,
        bmi2,
        enhanced_rep_movsb_stosb,
        invpcid,
        rtm,
        pqm,
        deprecates_fpu_cs_ds,
        pqe,
        avx512f,
        avx512dq,
        rdseed,
        adx,
        smap,
        avx512_ifma,
        clflushopt,
        clwb,
        intel_processor_trace,
        avx512pf,
        avx512er,
        avx512cd,
        sha,
        avx512bw,
        avx512vl,
        prefetchwt1,
        avx512_vbmi,
        umip,
        pku,
        ospke,
        avx512_vbmi2,
        gfni,
        vaes,
        vpclmulqdq,
        avx512_vnni,
        avx512_bitalg,
        avx512_vpopcntdq,
        sgx,
        avx512_4vnniw,
        avx512_4fmaps
    });

    delegate_flag!(processor_extended_state, {
        x87_state,
        sse_state,
        avx_state,
        ia32_xss,
        pkru_state
    });

    delegate_flag!(processor_extended_state_secondary, {
        xsaveopt,
        xsavec_and_xrstor,
        xgetbv_with_ecx_1,
        xsaves_xrstors_and_ia32_xss
    });

    delegate_flag!(extended_processor_signature, {
        lahf_sahf_in_64_bit,
        lzcnt,
        prefetchw,
        tbm,
        sse4a,
        syscall_sysret_in_64_bit,
        execute_disable,
        gigabyte_pages,
        rdtscp_and_ia32_tsc_aux,
        intel_64_bit_architecture
    });

    delegate_flag!(time_stamp_counter, {
        invariant_tsc
    });
}

#[cfg(all(test, cpuid_available))]
mod test {
    use super::*;

    #[test]
    fn brand_string_contains_intel_or_amd() {
        let master = master().unwrap();
        let brand_string = master.brand_string().unwrap();

        // "Intel(R) Core(TM) i7-3615QM CPU @ 2.30GHz"
        let is_intel = brand_string.starts_with("Intel(R)");
        // Travis sometimes has these.
        // "AMD EPYC 7401P 24-Core Processor"
        let is_amd = brand_string.starts_with("AMD");

        assert!(is_intel || is_amd, "Brand string was {}", brand_string);
    }
}

#[cfg(all(test, not(cpuid_available)))]
mod test {
    use super::*;

    #[test]
    fn is_not_available() {
        assert!(master().is_none());
    }
}<|MERGE_RESOLUTION|>--- conflicted
+++ resolved
@@ -1,8 +1,4 @@
-<<<<<<< HEAD
-#![cfg_attr(all(not(feature = "std"), not(test)), no_std)]
-=======
 #![no_std]
->>>>>>> d7b8252b
 #![cfg_attr(not(cpuid_available), allow(dead_code))]
 
 //! ```
@@ -19,16 +15,8 @@
 //! }
 //! ```
 
-<<<<<<< HEAD
-#[cfg(all(not(feature = "std"), not(test)))]
-use core::{fmt, slice, str, ops::Deref};
-
-#[cfg(any(feature = "std", test))]
-use std::{fmt, slice, str, ops::Deref};
-=======
 use core::{fmt, slice, str};
 use core::ops::Deref;
->>>>>>> d7b8252b
 
 #[repr(u32)]
 enum RequestType {
@@ -55,19 +43,9 @@
 
 #[cfg(engine_std)]
 fn cpuid_ext(code: RequestType, code2: u32) -> (u32, u32, u32, u32) {
-<<<<<<< HEAD
-    #[cfg(all(target_arch = "x86_64", any(feature = "std", test)))]
-    use std::arch::x86_64::__cpuid_count;
-    #[cfg(all(target_arch = "x86", any(feature = "std", test)))]
-    use std::arch::x86::__cpuid_count;
-    #[cfg(all(target_arch = "x86_64", all(not(feature = "std"), not(test))))]
-    use core::arch::x86_64::__cpuid_count;
-    #[cfg(all(target_arch = "x86", all(not(feature = "std"), not(test))))]
-=======
     #[cfg(target_arch = "x86_64")]
     use core::arch::x86_64::__cpuid_count;
     #[cfg(target_arch = "x86")]
->>>>>>> d7b8252b
     use core::arch::x86::__cpuid_count;
 
     let r = unsafe { __cpuid_count(code as u32, code2) };
